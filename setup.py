import re
import setuptools


<<<<<<< HEAD
with open("README.rst", "r") as stream:
    long_description = stream.read()

=======
>>>>>>> f0c79266
with open("discord/ext/ipc/__init__.py") as stream:
    version = re.search(
        r"^__version__\s*=\s*[\'\"]([^\'\"]*)[\'\"]", stream.read(), re.MULTILINE
    ).group(1)

classifiers = [
    "Development Status :: 5 - Production/Stable",
    "Intended Audience :: Developers",
    "License :: OSI Approved :: Apache Software License",
    "Natural Language :: English",
    "Operating System :: OS Independent",
    "Programming Language :: Python :: 3",
    "Programming Language :: Python :: 3 :: Only",
    "Programming Language :: Python :: 3.5",
    "Programming Language :: Python :: 3.6",
    "Programming Language :: Python :: 3.7",
    "Programming Language :: Python :: 3.8",
    "Programming Language :: Python :: 3.9",
    "Programming Language :: Python :: Implementation :: CPython",
    "Topic :: Internet",
    "Topic :: Software Development",
    "Topic :: Software Development :: Libraries",
    "Topic :: Software Development :: Libraries :: Python Modules",
]

extras_require = {
    "docs": ["sphinx", "sphinxcontrib_trio", "sphinx-rtd-theme",],
}

project_urls = {
    "Issue Tracker": "https://github.com/Ext-Creators/discord-ext-ipc/issues",
    "Source": "https://github.com/Ext-Creators/discord-ext-ipc",
}

setuptools.setup(
    author="Ext-Creators",
    classifiers=classifiers,
    description="A discord.py extension for inter-process communication.",
<<<<<<< HEAD
=======
    extras_require=extras_require,
>>>>>>> f0c79266
    install_requires=["discord.py"],
    license="Apache Software License",
    name="discord-ext-ipc",
    packages=["discord.ext.ipc"],
    project_urls=project_urls,
    python_requires=">=3.5.3",
    url="https://github.com/Ext-Creators/discord-ext-ipc",
    version=version,
)<|MERGE_RESOLUTION|>--- conflicted
+++ resolved
@@ -2,12 +2,6 @@
 import setuptools
 
 
-<<<<<<< HEAD
-with open("README.rst", "r") as stream:
-    long_description = stream.read()
-
-=======
->>>>>>> f0c79266
 with open("discord/ext/ipc/__init__.py") as stream:
     version = re.search(
         r"^__version__\s*=\s*[\'\"]([^\'\"]*)[\'\"]", stream.read(), re.MULTILINE
@@ -46,10 +40,7 @@
     author="Ext-Creators",
     classifiers=classifiers,
     description="A discord.py extension for inter-process communication.",
-<<<<<<< HEAD
-=======
     extras_require=extras_require,
->>>>>>> f0c79266
     install_requires=["discord.py"],
     license="Apache Software License",
     name="discord-ext-ipc",
