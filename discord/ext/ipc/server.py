"""
    Copyright 2020 Ext-Creators
    Licensed under the Apache License, Version 2.0 (the "License");
    you may not use this file except in compliance with the License.
    You may obtain a copy of the License at
        http://www.apache.org/licenses/LICENSE-2.0
    Unless required by applicable law or agreed to in writing, software
    distributed under the License is distributed on an "AS IS" BASIS,
    WITHOUT WARRANTIES OR CONDITIONS OF ANY KIND, either express or implied.
    See the License for the specific language governing permissions and
    limitations under the License.
"""

import json
import aiohttp.web

from discord.ext.ipc.errors import *


def route(name: str = None):
<<<<<<< HEAD
    """Used to register a coroutine as an endpoint when you don't have access to an instance of :class:`~discord.ext.ipc.Server`.

    Parameters
    ----------
    name: string
        The endpoint name. If not provided the method name will be used.
=======
    """
    Used to register a coroutine as an endpoint when you don't have
    access to an instance of :class:`.Server`

    Parameters
    ----------
    name: str
        The endpoint name. If not provided the method name will be
        used.
>>>>>>> f0c79266
    """

    def decorator(func):
        if not name:
            Server.ROUTES[func.__name__] = func
        else:
            Server.ROUTES[name] = func
<<<<<<< HEAD
=======

        return func
>>>>>>> f0c79266

    return decorator


class IpcServerResponse:
    def __init__(self, data: dict):
        self._json = data
        self.length = len(data)

        self.endpoint = data["endpoint"]

        for key, value in data["data"].items():
            setattr(self, key, value)

    def to_json(self):
        return self._json

    def __repr__(self):
        return "<IpcServerResponse length={0.length}>".format(self)

    def __str__(self):
        return self.__repr__()


class Server:
<<<<<<< HEAD
    """The IPC server. Usually used on the bot process for receiving requests from the client.
=======
    """The IPC server. Usually used on the bot process for receiving
    requests from the client.
>>>>>>> f0c79266

    Attributes
    ----------
    bot: :class:`~discord.ext.commands.Bot`
        Your bot instance
    host: str
        The host to run the IPC Server on. Defaults to localhost.
    port: int
        The port to run the IPC Server on. Defaults to 8765.
    secret_key: str
<<<<<<< HEAD
        A secret key. Used for authentication and should be the same as your client's secret key.
=======
        A secret key. Used for authentication and should be the same as
        your client's secret key.
>>>>>>> f0c79266
    do_multicast: bool
        Turn multicasting on/off. Defaults to True
    multicast_port: int
        The port to run the multicasting server on. Defaults to 20000
    """
<<<<<<< HEAD
=======

>>>>>>> f0c79266
    ROUTES = {}

    def __init__(
        self,
        bot,
        host: str = "localhost",
        port: int = 8765,
        secret_key: str = None,
        do_multicast: bool = True,
        multicast_port: int = 20000,
    ):
        self.bot = bot
        self.loop = bot.loop

        self.secret_key = secret_key

        self.host = host
        self.port = port

        self._server = None
        self._multicast_server = None

        self.do_multicast = do_multicast
        self.multicast_port = multicast_port

        self.endpoints = {}

    def route(self, name: str = None):
<<<<<<< HEAD
        """Used to register a coroutine as an endpoint when you have access to an instance of :class:`~discord.ext.ipc.Server`.

        Parameters
        ----------
        name: string
=======
        """Used to register a coroutine as an endpoint when you have
        access to an instance of :class:`.Server`.

        Parameters
        ----------
        name: str
>>>>>>> f0c79266
            The endpoint name. If not provided the method name will be used.
        """

        def decorator(func):
            if not name:
                self.endpoints[func.__name__] = func
            else:
                self.endpoints[name] = func

<<<<<<< HEAD
=======
            return func

>>>>>>> f0c79266
        return decorator

    def update_endpoints(self):
        """Called internally to update the server's endpoints for cog routes."""
        self.endpoints = {**self.endpoints, **self.ROUTES}

        self.ROUTES = {}

<<<<<<< HEAD
    async def handle_accept(self, request: aiohttp.web.Reqeust):
=======
    async def handle_accept(self, request: aiohttp.web.Request):
>>>>>>> f0c79266
        """Handles websocket requests from the client process.

        Parameters
        ----------
        request: :class:`~aiohttp.web.Request`
            The request made by the client, parsed by aiohttp.
        """
        self.update_endpoints()

        websocket = aiohttp.web.WebSocketResponse()
        await websocket.prepare(request)

        async for message in websocket:
            request = json.loads(message.data)
            endpoint = request.get("endpoint")
<<<<<<< HEAD

            headers = request.get("headers")

=======

            headers = request.get("headers")

>>>>>>> f0c79266
            if not headers or headers.get("Authorization") != self.secret_key:
                response = {"error": "Invalid or no token provided.", "code": 403}
            else:
                if not endpoint or endpoint not in self.endpoints:
                    response = {"error": "Invalid or no endpoint given.", "code": 400}
                else:
                    server_response = IpcServerResponse(request)
                    attempted_cls = self.bot.cogs.get(
                        self.endpoints[endpoint].__qualname__.split(".")[0]
                    )

                    if attempted_cls:
                        arguments = (attempted_cls, server_response)
                    else:
                        arguments = (server_response,)

                    try:
                        ret = await self.endpoints[endpoint](*arguments)
                        response = ret
                    except Exception as error:
                        self.bot.dispatch("ipc_error", endpoint, error)

                        response = {
                            "error": "IPC route raised error of type {}".format(
                                type(error).__name__
                            ),
                            "code": 500,
                        }

            try:
                await websocket.send_str(json.dumps(response))
            except TypeError as error:
                if str(error).startswith("Object of type") and str(error).endswith(
                    "is not JSON serializable"
                ):
                    error_response = (
                        "IPC route returned values which are not able to be sent over sockets."
                        " If you are trying to send a discord.py object,"
                        " please only send the data you need."
                    )

                    response = {"error": error_response, "code": 500}

                    await websocket.send_str(json.dumps(response))

                    raise JSONEncodeError(error_response)

    async def handle_multicast(self, request: aiohttp.web.Request):
        """Handles multicasting websocket requests from the client.

        Parameters
        ----------
        request: :class:`~aiohttp.web.Request`
            The request made by the client, parsed by aiohttp.
        """
        websocket = aiohttp.web.WebSocketResponse()
        await websocket.prepare(request)

        async for message in websocket:
            request = json.loads(message.data)

            headers = request.get("headers")

            if not headers or headers.get("Authorization") != self.secret_key:
                response = {"error": "Invalid or no token provided.", "code": 403}
            else:
                response = {
                    "message": "Connection success",
                    "port": self.port,
                    "code": 200,
                }

            await websocket.send_str(json.dumps(response))

    async def __start(self, application, port):
        """Start both servers"""
        runner = aiohttp.web.AppRunner(application)
        await runner.setup()

        site = aiohttp.web.TCPSite(runner, self.host, port)
        await site.start()

    def start(self):
        """Starts the IPC server."""
        self.bot.dispatch("ipc_ready")

<<<<<<< HEAD
        self._server = aiohttp.web.Application(loop=self.loop)
        self._server.router.add_route("GET", "/", self.handle_accept)

        if self.do_multicast:
            self._multicast_server = aiohttp.web.Application(loop=self.loop)
=======
        self._server = aiohttp.web.Application()
        self._server.router.add_route("GET", "/", self.handle_accept)

        if self.do_multicast:
            self._multicast_server = aiohttp.web.Application()
>>>>>>> f0c79266
            self._multicast_server.router.add_route("GET", "/", self.handle_multicast)

            self.loop.run_until_complete(
                self.__start(self._multicast_server, self.multicast_port)
            )

        self.loop.run_until_complete(self.__start(self._server, self.port))<|MERGE_RESOLUTION|>--- conflicted
+++ resolved
@@ -18,24 +18,14 @@
 
 
 def route(name: str = None):
-<<<<<<< HEAD
-    """Used to register a coroutine as an endpoint when you don't have access to an instance of :class:`~discord.ext.ipc.Server`.
-
-    Parameters
-    ----------
-    name: string
-        The endpoint name. If not provided the method name will be used.
-=======
     """
     Used to register a coroutine as an endpoint when you don't have
     access to an instance of :class:`.Server`
-
     Parameters
     ----------
     name: str
         The endpoint name. If not provided the method name will be
         used.
->>>>>>> f0c79266
     """
 
     def decorator(func):
@@ -43,11 +33,8 @@
             Server.ROUTES[func.__name__] = func
         else:
             Server.ROUTES[name] = func
-<<<<<<< HEAD
-=======
 
         return func
->>>>>>> f0c79266
 
     return decorator
 
@@ -73,13 +60,8 @@
 
 
 class Server:
-<<<<<<< HEAD
-    """The IPC server. Usually used on the bot process for receiving requests from the client.
-=======
     """The IPC server. Usually used on the bot process for receiving
     requests from the client.
->>>>>>> f0c79266
-
     Attributes
     ----------
     bot: :class:`~discord.ext.commands.Bot`
@@ -89,21 +71,14 @@
     port: int
         The port to run the IPC Server on. Defaults to 8765.
     secret_key: str
-<<<<<<< HEAD
-        A secret key. Used for authentication and should be the same as your client's secret key.
-=======
         A secret key. Used for authentication and should be the same as
         your client's secret key.
->>>>>>> f0c79266
     do_multicast: bool
         Turn multicasting on/off. Defaults to True
     multicast_port: int
         The port to run the multicasting server on. Defaults to 20000
     """
-<<<<<<< HEAD
-=======
-
->>>>>>> f0c79266
+
     ROUTES = {}
 
     def __init__(
@@ -132,20 +107,11 @@
         self.endpoints = {}
 
     def route(self, name: str = None):
-<<<<<<< HEAD
-        """Used to register a coroutine as an endpoint when you have access to an instance of :class:`~discord.ext.ipc.Server`.
-
-        Parameters
-        ----------
-        name: string
-=======
         """Used to register a coroutine as an endpoint when you have
         access to an instance of :class:`.Server`.
-
         Parameters
         ----------
         name: str
->>>>>>> f0c79266
             The endpoint name. If not provided the method name will be used.
         """
 
@@ -155,11 +121,8 @@
             else:
                 self.endpoints[name] = func
 
-<<<<<<< HEAD
-=======
             return func
 
->>>>>>> f0c79266
         return decorator
 
     def update_endpoints(self):
@@ -168,13 +131,8 @@
 
         self.ROUTES = {}
 
-<<<<<<< HEAD
-    async def handle_accept(self, request: aiohttp.web.Reqeust):
-=======
     async def handle_accept(self, request: aiohttp.web.Request):
->>>>>>> f0c79266
         """Handles websocket requests from the client process.
-
         Parameters
         ----------
         request: :class:`~aiohttp.web.Request`
@@ -188,15 +146,9 @@
         async for message in websocket:
             request = json.loads(message.data)
             endpoint = request.get("endpoint")
-<<<<<<< HEAD
 
             headers = request.get("headers")
 
-=======
-
-            headers = request.get("headers")
-
->>>>>>> f0c79266
             if not headers or headers.get("Authorization") != self.secret_key:
                 response = {"error": "Invalid or no token provided.", "code": 403}
             else:
@@ -246,7 +198,6 @@
 
     async def handle_multicast(self, request: aiohttp.web.Request):
         """Handles multicasting websocket requests from the client.
-
         Parameters
         ----------
         request: :class:`~aiohttp.web.Request`
@@ -283,19 +234,11 @@
         """Starts the IPC server."""
         self.bot.dispatch("ipc_ready")
 
-<<<<<<< HEAD
-        self._server = aiohttp.web.Application(loop=self.loop)
-        self._server.router.add_route("GET", "/", self.handle_accept)
-
-        if self.do_multicast:
-            self._multicast_server = aiohttp.web.Application(loop=self.loop)
-=======
         self._server = aiohttp.web.Application()
         self._server.router.add_route("GET", "/", self.handle_accept)
 
         if self.do_multicast:
             self._multicast_server = aiohttp.web.Application()
->>>>>>> f0c79266
             self._multicast_server.router.add_route("GET", "/", self.handle_multicast)
 
             self.loop.run_until_complete(
