--- conflicted
+++ resolved
@@ -150,7 +150,6 @@
             nonce = request.get("nonce")
 
             if not headers or headers.get("Authorization") != self.secret_key:
-<<<<<<< HEAD
                 log.info(
                     "Received unauthorized request (Invalid or no token provided)."
                 )
@@ -158,10 +157,6 @@
                     "nonce": nonce,
                     "response": {"error": "Invalid or no token provided.", "code": 403},
                 }
-=======
-                log.info("Received unauthorized request (Invalid or no token provided).")
-                response = {"error": "Invalid or no token provided.", "code": 403}
->>>>>>> 706cabcc
             else:
                 if not endpoint or endpoint not in self.endpoints:
                     log.info("Received invalid request (Invalid or no endpoint given).")
